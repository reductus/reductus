--- conflicted
+++ resolved
@@ -215,16 +215,10 @@
     rotation of the sample away from the beam center.  These are in the same
     units as the slits (mm).
 
-<<<<<<< HEAD
-    *source_divergence* is the angular divergence of the source, in degrees
-    (e.g. from a parabolic mirror between the true source and the beamline)
-    The beam is assumed to have uniform intensity for the entire width.
-=======
     *source_divergence* is the angular divergence of the source (full-width)
     in degrees (e.g. from a parabolic mirror between the true source 
     and the beamline).  The beam is assumed to have uniform intensity 
     for the entire width.
->>>>>>> 49d92620
     """
     # TODO: implement footprint for circular samples
     # TODO: implement vertical footprint if slit y is not inf
@@ -256,17 +250,6 @@
 
     # slope between opposite edges of slits 1 and 2:
     # (i.e. bottom of slit 1, top of slit 2) - always positive
-<<<<<<< HEAD
-    outer_slope = (s2x + s1x) / abs(d1 - d2) / 2
-    outer_slope = min(outer_slope, source_max_slope)
-
-    # slope between similar edges of slits 1 and 2 
-    # (both tops) - will be positive if s1x < s2x
-    inner_slope = (s2x - s1x) / abs(d1 - d2) / 2
-    # constrain the slope so that it is never larger than the source div.
-    # (-source_max_slope <= inner_slope <= source_max_slope)
-    inner_slope = max(-source_max_slope, min(inner_slope, source_max_slope))
-=======
     outer_slope = (s2x + s1x) / np.abs(d1 - d2) / 2
 
     outer_slope = np.minimum(outer_slope, source_max_slope)
@@ -278,19 +261,13 @@
     # (-source_max_slope <= inner_slope <= source_max_slope)
     inner_slope = np.maximum(-source_max_slope, np.minimum(inner_slope, source_max_slope))
 
->>>>>>> 49d92620
 
     # Beam profile is a trapezoid, with control points defined by where
     # the inner_slope and outer_slope intersect the sample position, subject
     # to the constraint that they must pass below both the top slit 1 and 
     # slit 2 edges. The lower projected value will be the constraining one...
-<<<<<<< HEAD
-    w1 = abs(min(s1x/2 + outer_slope * d1, s2x/2 + outer_slope * d2))
-    w2 = abs(min(s1x/2 + inner_slope * d1, s2x/2 + inner_slope * d2))
-=======
     w1 = np.abs(np.minimum(s1x/2 + outer_slope * np.abs(d1), s2x/2 + outer_slope * np.abs(d2)))
     w2 = np.abs(np.minimum(s1x/2 + inner_slope * np.abs(d1), s2x/2 + inner_slope * np.abs(d2)))
->>>>>>> 49d92620
     
     w_intensity = w1 + w2
     #if use_y:
