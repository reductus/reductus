--- conflicted
+++ resolved
@@ -227,12 +227,9 @@
     d2, s2x, s2y = slit2
 
     # for some reason, distances are stored in nexus files with float32 precision,
-<<<<<<< HEAD
     # causing noticeable roundoff differences between different orders of operation
     # (which affects the reproducibility tests, when the algorithm is altered.)
-=======
-    # causing roundoff errors in this calculation
->>>>>>> b0e3df9f
+
     if hasattr(d1, 'astype'):
         d1 = d1.astype(np.float64)
     if hasattr(d2, 'astype'):
