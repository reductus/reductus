--- conflicted
+++ resolved
@@ -177,14 +177,9 @@
                 // (added during instrument_load)
                   hide_menu();
                   var template_id = $(this).text();
-<<<<<<< HEAD
-                  var template_copy = jQuery.extend(true, {}, webreduce.editor._instrument_def.templates[template_id]);
-                  webreduce.editor.load_template(template_copy);
-=======
                   var instrument_id = webreduce.editor._instrument_id;
                   var template_copy = jQuery.extend(true, {}, webreduce.editor._instrument_def.templates[template_id]);
                   webreduce.editor.load_template(template_copy, null, null, instrument_id);
->>>>>>> 1ebdd909
                   if (localStorage && localStorage.setItem) {
                     var lookup_id = "webreduce.instruments." + instrument_id + ".last_used_template";
                     localStorage.setItem(lookup_id, template_id);
