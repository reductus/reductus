// requires(webreduce.server_api)
webreduce = window.webreduce || {};
webreduce.instruments = webreduce.instruments || {};
webreduce.instruments['ncnr.refl'] = webreduce.instruments['ncnr.refl'] || {};

// define the loader and categorizers for ncnr.refl instrument
(function(instrument) {
  //function load_refl(datasource, path, mtime, db){
  function load_refl(load_params, db, noblock, return_type) {
    // load params is a list of: 
    // {datasource: "ncnr", path: "ncnrdata/cgd/...", mtime: 12319123109}
    var noblock = (noblock == true); // defaults to false if not specified
    var return_type = return_type || 'metadata';
    var calc_params = load_params.map(function(lp) {
      return {
        template: {
          "name": "loader_template",
          "description": "ReflData remote loader",
          "modules": [
            {"module": "ncnr.refl.ncnr_load.cached", "version": "0.1", "config": {}}
          ],
          "wires": [],
          "instrument": "ncnr.magik",
          "version": "0.0"
        }, 
        config: {"0": {"filelist": [{"path": lp.path, "source": lp.source, "mtime": lp.mtime}]}},
        node: 0,
        terminal:  "output",
        return_type: return_type
      }
    });
    return webreduce.editor.calculate(calc_params, false, noblock).then(function(results) {
      results.forEach(function(result, i) {
        var lp = load_params[i];
        if (result && result.values) {
          result.values.forEach(function(v) {v.mtime = lp.mtime});
          if (db) { db[lp.path] = result; }
        }
      });
      return results;
    })
  }
  
  function make_range_icon(global_min_x, global_max_x, min_x, max_x) {
    var icon_width = 75;
    var rel_width = Math.abs((max_x - min_x) / (global_max_x - global_min_x));
    var width = icon_width * rel_width;
    var rel_x = Math.abs((min_x - global_min_x) / (global_max_x - global_min_x));
    var x = icon_width * rel_x;
    var output = "<svg class=\"range\" width=\"" + (icon_width + 2) + "\" height=\"12\">";
    output += "<rect width=\"" + width + "\" height=\"10\" x=\"" + x + "\" style=\"fill:IndianRed;stroke:none\"/>"
    output += "<rect width=\"" + icon_width + "\" height=\"10\" style=\"fill:none;stroke:black;stroke-width:1\"/>"
    output += "</svg>"
    return output
  }
  
  var primary_axis = {
    "specular": "Qz_target",
    "background+": "Qz_target",
    "background-": "Qz_target",
    "slit": "Qz_target",
    "intensity": "Qz_target", // what slit scans are called in refldata
    "rock qx": "Qx_target", // curve with fixed Qz
    "rock sample": "sample/angle_x", // Rocking curve with fixed detector angle
    "rock detector": "detector/angle_x" //Rocking curve with fixed sample angle
  }
  
  var get_refl_item = function(obj, path) {
    var result = obj,
        keylist = path.split("/");
    while (keylist.length > 0) {
      result = result[keylist.splice(0,1)];
    }
    return result;
  }
  
  function plot_refl(refl_objs) {
    // entry_ids is list of {path: path, filename: filename, entryname: entryname} ids
    var series = new Array();
    var column_sets = refl_objs.map(function(ro) {return ro.columns || {} });
    var datas = [], xcol;
    var ycol = "v";
    var xcol = "x";
    var all_columns = column_sets[0];
    column_sets.forEach(function(new_cols) {
      for (var c in all_columns) {
        if (all_columns.hasOwnProperty(c) && !(c in new_cols)) {
          delete all_columns[c];
        }
      }
    });
    /*
    var all_columns = d3.set(column_names[0]); // start with the first set
    column_names.forEach(function(new_cols) {
      // if this has columns names that the previous do not, ignore;
      // likewise, if it does not have column names that did exist, throw those out.
      all_columns.forEach(function(cn) {
        if (new_cols.indexOf(cn) < 0) {
          this.remove(cn);
        }
      });
    });
    // ... then convert back to an array.
    all_columns = all_columns.values();
    */
    refl_objs.forEach(function(entry) {
      var intent = entry['intent'];
      var colset = {}
      for (var col in all_columns) {
        if (all_columns.hasOwnProperty(col)) {
          colset[col] = {"values": get_refl_item(entry, col)};
          var errorbars_lookup = all_columns[col].errorbars;
          if (errorbars_lookup != null) {
            colset[col]["errorbars"] = get_refl_item(entry, errorbars_lookup);
          }
        }
      }
      var xydata = [], x, y;
      datas.push(colset);
      series.push({label: entry.name + ":" + entry.entry});

    });
    var plottable = {
      type: "nd",
      columns: all_columns,
      
      options: {
        series: series,
        axes: {
          xaxis: {label: all_columns[xcol].label + "(" + all_columns[xcol].units + ")"}, 
          yaxis: {label: all_columns[ycol].label + "(" + all_columns[ycol].units + ")"}},
        xcol: xcol, 
        ycol: ycol,
        ytransform: all_columns[ycol].scale,
        xtransform: all_columns[xcol].scale
      },
      data: datas
    }

    return plottable
  } 
  
  instrument.plot = function(result) {
		var plottable;
		if (result == null) {
      return
    }
    else if (result.datatype == 'ncnr.refl.refldata') {
      plottable = plot_refl(result.values);
    }
    else if (result.datatype == 'ncnr.refl.footprint.params') {
      plottable = {"type": "params", "params": result.values}
    }
    else if (result.datatype == 'ncnr.refl.deadtime') {
      plottable = {"type": "params", "params": result.values}
    }
    else if (result.datatype == 'ncnr.refl.poldata') {
      plottable = {"type": "params", "params": result.values}
    }
    return plottable;
  };
  instrument.load_file = load_refl; 
  instrument.categorizers = [
    function(info) { return info.sample.name },
    function(info) { return info.intent || "unknown" },
    function(info) { return info.name },
    function(info) { return info.polarization || "unpolarized" }
  ];
  
  function add_range_indicators(target, file_objs) {
    var propagate_up_levels = 2; // levels to push up xmin and xmax.
    var jstree = target.jstree(true);
    
    // first set min and max for entries:
    var to_decorate = jstree.get_json("#", {"flat": true})
      .filter(function(leaf) { 
        return (leaf.li_attr && 
                'filename' in leaf.li_attr && 
                leaf.li_attr.filename in file_objs &&
                'entryname' in leaf.li_attr && 
                'source' in leaf.li_attr &&
                'mtime' in leaf.li_attr) 
        })
    
    to_decorate.forEach(function(leaf, i) {
      var filename = leaf.li_attr.filename;
      var file_obj = file_objs[filename];
      var entry = file_obj.values.filter(function(f) {return f.entry == leaf.li_attr.entryname});
      if (entry && entry[0]) {
        var e = entry[0];
        var xaxis = 'x'; // primary_axis[e.intent || 'specular'];
        if (!(get_refl_item(entry[0], xaxis))) { console.log(entry[0]); throw "error: no such axis " + xaxis + " in entry for intent " + e.intent }
        var extent = d3.extent(get_refl_item(entry[0], xaxis));
        var leaf_actual = jstree._model.data[leaf.id];
        leaf_actual.li_attr.xmin = extent[0];
        leaf_actual.li_attr.xmax = extent[1];
        var parent = leaf;
        for (var i=0; i<propagate_up_levels; i++) {
          var parent_id = parent.parent;
          parent = jstree._model.data[parent_id];
          if (parent.li_attr.xmin != null) {
            parent.li_attr.xmin = Math.min(extent[0], parent.li_attr.xmin);
          }
          else {
            parent.li_attr.xmin = extent[0];
          }
          if (parent.li_attr.xmax != null) {
            parent.li_attr.xmax = Math.max(extent[1], parent.li_attr.xmax);
          }
          else {
            parent.li_attr.xmax = extent[1];
          }
        }
      }
    });

    // then go back through add range indicators
    for (fn in jstree._model.data) {
      leaf = jstree._model.data[fn];
      if (leaf.parent == null) {continue}
      var l = leaf.li_attr;
      var p = jstree._model.data[leaf.parent].li_attr;
      if (l.xmin != null && l.xmax != null && p.xmin != null && p.xmax != null) {
        var range_icon = make_range_icon(parseFloat(p.xmin), parseFloat(p.xmax), parseFloat(l.xmin), parseFloat(l.xmax));
        leaf.text += range_icon;
      }
    }
  }
  
  function add_sample_description(target, file_objs) {
    var jstree = target.jstree(true);
<<<<<<< HEAD
    var source_id = target.parent().attr("id");
    var path = webreduce.getCurrentPath(target.parent());
    var file_objs = webreduce.editor._file_objs[path];
    var leaf, entry;
    for (fn in jstree._model.data) {
      leaf = jstree._model.data[fn];
      if (leaf.li_attr && 'filename' in leaf.li_attr && 'entryname' in leaf.li_attr) {
        entry = file_objs[leaf.li_attr.filename].values.filter(function(f) {return f.entry == leaf.li_attr.entryname});
        if (entry && entry[0]) {
          var e = entry[0];
          //console.log(e.sample);
          if ('sample' in e && 'description' in e.sample) {
            leaf.li_attr.title = e.sample.description;
            var parent_id = leaf.parent;
            parent = jstree._model.data[parent_id];
            parent.li_attr.title = e.sample.description;
          }
=======
    var to_decorate = jstree.get_json("#", {"flat": true})
      .filter(function(leaf) { 
        return (leaf.li_attr && 
                'filename' in leaf.li_attr &&
                leaf.li_attr.filename in file_objs &&
                'entryname' in leaf.li_attr && 
                'source' in leaf.li_attr &&
                'mtime' in leaf.li_attr) 
        })
    to_decorate.forEach(function(leaf, i) {
      var values = file_objs[leaf.li_attr.filename].values || [];
      var entry = values.filter(function(f) {return f.entry == leaf.li_attr.entryname});
      if (entry && entry[0]) {
        var e = entry[0];
        if ('sample' in e && 'description' in e.sample) {
          var leaf_actual = jstree._model.data[leaf.id];
          leaf_actual.li_attr.title = e.sample.description;
          var parent_id = leaf.parent;
          var parent = jstree._model.data[parent_id];
          parent.li_attr.title = e.sample.description;
>>>>>>> 1ebdd909
        }
      }
    });
  }
  
  function add_viewer_link(target, file_objs) {
    var jstree = target.jstree(true);
    var parents_decorated = {};
    var to_decorate = jstree.get_json("#", {"flat": true})
      .filter(function(leaf) { 
        return (leaf.li_attr && 
                'filename' in leaf.li_attr && 
                'source' in leaf.li_attr) 
        })
    // for refl, this will return a list of entries, but
    // we want to decorate the file that contains the entries.
    to_decorate.forEach(function(leaf, i) {
      var parent_id = leaf.parent;
      // only add link once per file
      if (parent_id in parents_decorated) { return }
      var fullpath = leaf.li_attr.filename;
      var datasource = leaf.li_attr.source;
      if (["ncnr", "ncnr_DOI"].indexOf(datasource) < 0) { return }
      if (datasource == "ncnr_DOI") { fullpath = "ncnrdata" + fullpath; }
      var pathsegments = fullpath.split("/");
      var pathlist = pathsegments.slice(0, pathsegments.length-1).join("+");
      var filename = pathsegments.slice(-1);
      var link = "<a href=\"http://ncnr.nist.gov/ipeek/nexus-zip-viewer.html";
      link += "?pathlist=" + pathlist;
      link += "&filename=" + filename;
      link += "\" style=\"text-decoration:none;\">&#9432;</a>";
      var parent_actual = jstree._model.data[parent_id];
      parent_actual.text += link;
      parents_decorated[parent_id] = true;
    })
  }
  
  instrument.decorators = [add_range_indicators, add_sample_description, add_viewer_link];
    
})(webreduce.instruments['ncnr.refl']);
<|MERGE_RESOLUTION|>--- conflicted
+++ resolved
@@ -229,25 +229,6 @@
   
   function add_sample_description(target, file_objs) {
     var jstree = target.jstree(true);
-<<<<<<< HEAD
-    var source_id = target.parent().attr("id");
-    var path = webreduce.getCurrentPath(target.parent());
-    var file_objs = webreduce.editor._file_objs[path];
-    var leaf, entry;
-    for (fn in jstree._model.data) {
-      leaf = jstree._model.data[fn];
-      if (leaf.li_attr && 'filename' in leaf.li_attr && 'entryname' in leaf.li_attr) {
-        entry = file_objs[leaf.li_attr.filename].values.filter(function(f) {return f.entry == leaf.li_attr.entryname});
-        if (entry && entry[0]) {
-          var e = entry[0];
-          //console.log(e.sample);
-          if ('sample' in e && 'description' in e.sample) {
-            leaf.li_attr.title = e.sample.description;
-            var parent_id = leaf.parent;
-            parent = jstree._model.data[parent_id];
-            parent.li_attr.title = e.sample.description;
-          }
-=======
     var to_decorate = jstree.get_json("#", {"flat": true})
       .filter(function(leaf) { 
         return (leaf.li_attr && 
@@ -268,7 +249,6 @@
           var parent_id = leaf.parent;
           var parent = jstree._model.data[parent_id];
           parent.li_attr.title = e.sample.description;
->>>>>>> 1ebdd909
         }
       }
     });
