#############################################################
# rename or copy this file to config.py if you make changes #
#############################################################

# change this to your fully-qualified domain name to run a
# remote server.  The default value of localhost will
# only allow connections from the same computer.
#
# for remote (cloud) deployments, it is advised to remove
# the "local" data_sources item below, and to serve static
# files using a standard webserver
#
# if use_redis is False, server will use in-memory cache.

# TODO: Convert this to JSON file in web-accesible ('static')
# directory.

config = {
    # ssl_args for https serving the rpc
    # ssl_args = {"keyfile": None, "certfile": None}

    # Cache engines are diskcache, redis, or memory if not specified
    "cache": {
        "engine": "diskcache", 
        "params": {"size_limit": int(4*2**30)}
    },
    "data_sources": [
        {
            "name": "local",
            "url": "file:///",
            "start_path": "",
        },
        {
            "name": "ncnr",
            "url": "http://ncnr.nist.gov/pub/",
            "start_path": "ncnrdata",
            "file_helper_url": "https://ncnr.nist.gov/ncnrdata/listftpfiles_json.php",
        },
        {
            "name": "charlotte",
            "url": "http://charlotte.ncnr.nist.gov/pub",
            "start_path": "",
<<<<<<< HEAD
            "file_helper_url": "http://charlotte.ncnr.nist.gov/ncnrdata/listftpfiles.php",
=======
            "file_helper_url": "http://charlotte.ncnr.nist.gov/ncnrdata/listftpfiles_json.php",
>>>>>>> dc082854
        },
        # set start_path for local files to usr/local/nice/server_data/experiments
        # for instrument installs
        {
            "name": "ncnr_DOI",
            "DOI": "10.18434/T4201B",
            "file_helper_url": "https://ncnr.nist.gov/ncnrdata/listncnrdatafiles_json.php"
        },
    ],
    
    # if not set, will instantiate all instruments.
    "instruments": ["refl", "ospec", "sans"]
}<|MERGE_RESOLUTION|>--- conflicted
+++ resolved
@@ -40,11 +40,7 @@
             "name": "charlotte",
             "url": "http://charlotte.ncnr.nist.gov/pub",
             "start_path": "",
-<<<<<<< HEAD
-            "file_helper_url": "http://charlotte.ncnr.nist.gov/ncnrdata/listftpfiles.php",
-=======
             "file_helper_url": "http://charlotte.ncnr.nist.gov/ncnrdata/listftpfiles_json.php",
->>>>>>> dc082854
         },
         # set start_path for local files to usr/local/nice/server_data/experiments
         # for instrument installs
