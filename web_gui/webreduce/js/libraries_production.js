--- conflicted
+++ resolved
@@ -53,9 +53,5 @@
 } from 'd3-science/src/index.js';
 //}  from './node_modules/d3-science/src/index.js';
 export { default as sha1 } from 'sha1/sha1.js';
-<<<<<<< HEAD
 export { default as Split } from 'split.js/dist/split.es';
-=======
-export { default as Split } from 'split.js/dist/split.es';
-export { default as PromiseWorker } from 'promise-worker';
->>>>>>> 940bcc3c
+export { default as PromiseWorker } from 'promise-worker';