export var editor = {};

import { app } from './main.js';
import {server_api} from './server_api/api_msgpack.js';
import {dependencies} from './deps.js';
import {instruments} from './instruments/index.js';
// now a global...
import {zip} from './libraries.js';
import { Vue } from './libraries.js';
import {extend, dataflowEditor} from './libraries.js';
import { Cache } from './idb_cache.js';
import {sha1} from './libraries.js';
import {template_editor_url} from './libraries.js';
import {filebrowser} from './filebrowser.js';
//import {make_fieldUI} from './fieldUI.js';
import { fieldUI } from './ui_components/fields_panel.js';
import { plotter  } from './plot.js';
import { vueMenu } from './menu.js';
import { export_dialog } from './ui_components/export_dialog.js';
import { app_header } from './app_header.js';
import { DataflowViewer } from './ui_components/dataflow_viewer.js';

const MAX_CACHE_AGE = 90; // days

editor.instruments = instruments;

editor.guid = function() {
  var uuid = 'xxxxxxxx-xxxx-4xxx-yxxx-xxxxxxxxxxxx'.replace(/[xy]/g, function(c) {
    var r = Math.random()*16|0,v=c=='x'?r:r&0x3|0x8;
    return v.toString(16);});
  return uuid;
}

class inMemoryCache {
  constructor() {
    this.storage = new Map();
    this.adapter = 'memory';
  }
  destroy() {
    this.storage = null;
  }
  async get(key) {
    let storage = this.storage;
    return new Promise(function(resolve, reject) {
      if (storage.has(key)) {
        resolve(storage.get(key));
      }
      else {
        reject("key not found: " + String(key));
      }
    });
  }
  set(key, value) {
    return this.storage.set(key, value);
  }
};



editor.make_cache = async function() {
  try {
    this._cache = new Cache();
    this._cache.remove_older(Date.now() - MAX_CACHE_AGE * 24 * 60 * 60 * 1000);
  } catch (e) {
    if (e.name === "SecurityError") {
      var warning = "Could not store website data - falling back to in-memory storage (may cause memory issues.)";
      warning += "Please adjust your privacy level to allow website data storage (unblock cookies?) and reload page.";
      alert(warning);
      this._cache = new inMemoryCache();
    } else {
      throw e;
    }
  }
}
editor.make_cache();

// TODO: remove when everyone has updated
// REMOVE OLD DEPRECATED POUCHDB
window.indexedDB.deleteDatabase("_pouch_calculations");

editor.clear_cache = async function() {
  app_header.instance.show_snackbar("clearing cache...", 4000);
  await this._cache.clear();
  app_header.instance.show_snackbar("cache cleared", 4000);
}

editor.create_instance = function(target_id) {
  // create an instance of the dataflow editor in
  // the html element referenced by target_id
  let target = document.getElementById(target_id);
  const DataflowViewerClass = Vue.extend(DataflowViewer);
  this.instance_container = target.parentElement;
  this.instance = new DataflowViewerClass({
    propsData: {instrument_def: {}},
    methods: {
      on_select: editor.module_clicked
    }
  }).$mount(target);
  // TODO: make fields respond to "enter" key by advancing to next
  // module in template? (accept on enter)
}

function module_clicked_multiple() {
  app.hide_fields();
  compare_in_template(editor.instance.selected.terminals, editor.instance.template_data);
}

editor.advance_to_output = function() {
  let sm = editor.instance.selected.modules;
  if (sm.length == 1) {
    // can only advance to output if exactly one module is selected
    let module_index = sm[0];
    let module = editor.instance.template_data.modules[module_index];
    let module_def = editor.instance.module_defs[module.module];
    let first_output = (module_def.outputs[0] || {}).id;
    if (first_output != null) {
      let st = editor.instance.selected.terminals;
      st.splice(0, st.length, [module_index, first_output]);
    }
  }
  module_clicked_single();
}

function module_clicked_single() {
  app.show_fields();
  let active_template = editor.instance.template_data;
  let selected_terminal = editor.instance.selected.terminals[0];
  let data_to_show = (selected_terminal || [])[1];
  editor._active_terminal = data_to_show;
  let i = editor.instance.selected.modules[0];
  let active_module = editor.instance.template_data.modules[i];
  let module_def = editor.instance.module_defs[active_module.module];
  let fileinfos = (module_def.fields || []).filter(f => (f.datatype == 'fileinfo'));
  filebrowser.instance.blocked = (fileinfos.length < 1);
  
  var terminals_to_calculate = module_def.inputs
    .filter(function(inp) {return /\.params$/.test(inp.datatype)})
    .map(function(inp) {return inp.id});
  var fields_in = {};
  if (data_to_show != null && terminals_to_calculate.indexOf(data_to_show) < 0) {
    terminals_to_calculate.push(data_to_show);
  }
  let recalc_mtimes = app.settings.check_mtimes.value;
  let params_to_calc = terminals_to_calculate.map(function(terminal_id) {
    return {template: active_template, config: {}, node: i, terminal: terminal_id, return_type: "plottable"}
  })
  editor.calculate(params_to_calc, recalc_mtimes)
    .then(function(results) {
    var inputs_map = {};
    var id;
    results.forEach(function(r, ii) {
      id = terminals_to_calculate[ii];
      inputs_map[id] = r;
    })
    return inputs_map
  }).then(async function(im) {
    var datasets_in = im[data_to_show];
    var field_inputs = module_def.inputs
      .filter(function(d) {return /\.params$/.test(d.datatype)})
      .map(function(d) {return im[d.id]});
    field_inputs.forEach(function(d) {
      d.values.forEach(function(v) {
        extend(true, fields_in, v.params);
      });
    });
    await editor.show_plots([datasets_in]);
    fieldUI.instance.num_datasets_in = ((datasets_in || {}).values || []).length;
    fieldUI.instance.module = active_module;
    fieldUI.instance.reset_local_config();

    fieldUI.instance.module_id = i;
    fieldUI.instance.terminal_id = data_to_show;
    fieldUI.instance.module_def = module_def;
    fieldUI.instance.timestamp = Date.now();

    fieldUI.instance.auto_accept = app.settings.auto_accept;
  });
}

editor.module_clicked_single = module_clicked_single;

editor.get_full = function() {
  let params_to_calc = this.instance.selected.terminals.map(([node, terminal]) => ({
    template: this.instance.template_data,
    config: {},
    node,
    terminal,
    return_type: "full"
<<<<<<< HEAD
  }));
  this.calculate(params_to_calc, true).then(function(result) {
=======
  }
  return this.calculate(params_to_calc, true).then(function(result) {
>>>>>>> 0c3d8ea0
    console.log(result);
    return result;
  })
}

function module_clicked() {
  let nterms = editor.instance.selected.terminals.length;
  if (nterms > 0) {
    filebrowser.instance.selected_stashes.splice(0);
    if (nterms > 1) {
      module_clicked_multiple();
    }
    else {
      module_clicked_single();
    }
  }
  else if(editor.instance.selected.modules.length > 1) {
    app.hide_fields();
    filebrowser.instance.blocked = true;
  }
}

editor.module_clicked = module_clicked;

async function compare_in_template(to_compare, template) {
  var template = template || editor.instance.template_data;
  let recalc_mtimes = app.settings.check_mtimes.value;
  let params_to_calc = to_compare.map(([node, terminal]) => ({
        template,
        config: {}, 
        node,
        terminal,
        return_type: "plottable"
  }));
  let results = await editor.calculate(params_to_calc, recalc_mtimes);
  editor.show_plots(results);
}

editor.show_plots = async function(results) {
  var new_plotdata;
  if (results.length == 0 || results[0] == null || results[0].values.length == 0) { 
    new_plotdata = null; 
  }
  else { 
    new_plotdata = {values: [], type: null, xcol: null, ycol: null}
    new_plotdata.type = results[0].values[0].type;
    results.forEach(function(r) {
      var values = r.values || [];
      values.forEach(function(v) {
        if (new_plotdata.type == null && v.type) {
          new_plotdata.type = v.type;
        }
        new_plotdata.values.push(v);
      });
    });
  }
    if (new_plotdata == null) {
      await plotter.instance.setPlotData({type: 'null'});
    }
    else if (['nd', '1d', '2d', '2d_multi', 'params', 'metadata'].includes(new_plotdata.type)) {
      await plotter.instance.setPlotData(new_plotdata);
    }
  }

editor.stash_data = function(suggested_name) {
  // embed the active template in a subroutine, exposing the
  // currently active output.  Store the structure in the 
  // browser.
  try {
      if (!window.localStorage) { throw false; }
  } catch (e) {
    alert("localStorage not supported in your browser");
    return;
  }
  if (editor.instance.selected.terminals.length != 1) {
    alert("please select one input or output terminal to stash"); 
    return 
  }
  
  var suggested_name = (suggested_name == null) ?  "processed" : suggested_name;
  var stashname = prompt("stash data as:", suggested_name);
  if (stashname == null) {return} // cancelled
  
  var existing_stashes = _fetch_stashes();
  //var existing_stashnames = Object.keys(existing_stashes);
  
  if (existing_stashes.hasOwnProperty(stashname)) {
    var overwrite = confirm("stash named " + stashname + " already exists.  Overwrite?");
    if (!overwrite) {return}
  }
  
  let [node, terminal] = editor.instance.selected.terminals[0];
  let template = editor.instance.template_data;
  let instrument_id = editor._instrument_id;
  let template_copy = extend(true, {}, template);
  var subroutine = {};
  subroutine.module = "user.stashed"
  subroutine.title = stashname;
  subroutine.module_def = {
    "template": template_copy,
    "inputs": [],
    "fields": [],
    "outputs": [{"source_module": node, "source_terminal": terminal, "terminal_id": "stashed"}],
    "action_id": "subroutine",
    "description": "previously processed data",
    "instrument_id": instrument_id
  }
  existing_stashes[stashname] = subroutine;
  _save_stashes(existing_stashes);
  editor.load_stashes(existing_stashes);
}

editor.load_stashes = function(stashes) {
  var existing_stashes = stashes || _fetch_stashes();
  var stashnames = Object.keys(existing_stashes);
  filebrowser.instance.stashnames = stashnames;
}

function _fetch_stashes() {
  try {
    return JSON.parse(localStorage['webreduce.editor.stashes'] || "{}");
  } catch (e) {
    return {}
  }
}
function _save_stashes(stashes) {
  try {
    localStorage['webreduce.editor.stashes'] = JSON.stringify(stashes);
  } catch (e) {}
}
editor.remove_stash = function(stashname) {
  var existing_stashes = _fetch_stashes();
  if (stashname in existing_stashes) {
    delete existing_stashes[stashname];
    _save_stashes(existing_stashes);
    editor.load_stashes();
  }
}

editor.reload_stash = function(stashname) {
  var overwrite = confirm("discard active template to load stashed?");
  if (!overwrite) {return}
  var existing_stashes = JSON.parse(localStorage['webreduce.editor.stashes'] || "{}");
  if (stashname in existing_stashes) {
    var stashed = existing_stashes[stashname];
    var template = stashed.module_def.template;
    var node = stashed.module_def.outputs[0].source_module;
    var terminal = stashed.module_def.outputs[0].source_terminal;
    var instrument_id = stashed.module_def.instrument_id;
    editor.load_template(template, node, terminal, instrument_id);
  }
}

editor.compare_stashed = function(stashnames) {
  // stashnames is a list of stashed data ids
  // eventually send these as-is to server, but for now since the server
  // doesn't handle subroutines...
  this.instance.selected.modules.splice(0); 
  var existing_stashes = _fetch_stashes();
  var stashnames = stashnames.filter(function(s) {return (s in existing_stashes)});
  var recalc_mtimes = app.settings.check_mtimes.value;
  var params_to_calc = stashnames.map(function(stashname) {
    var stashed = existing_stashes[stashname];
    return {
      template: stashed.module_def.template,
      config: {},
      node: stashed.module_def.outputs[0].source_module,
      terminal: stashed.module_def.outputs[0].source_terminal,
      return_type: "plottable"
    }
  });
  return editor.calculate(params_to_calc, recalc_mtimes)
    .then(function(results) {
      if (results.length < 1) { return }
      var first = results[0];
      for (var i=1; i<results.length; i++) {
        if (results[i].datatype == first.datatype) {
          first.values = first.values.concat(results[i].values);
        }
      }
      editor.show_plots([first]);
    });
}

editor.get_versioned_template = function(template) {
  var versioned = extend(true, {}, template),
      editor = this,
      module_list = versioned.modules;
  module_list.forEach(function(m) {
    if (m.module && m.module in editor._module_defs) {
      m.version = editor._module_defs[m.module].version;
    }
  });
  return versioned
}

editor.get_cached_timestamps = function() {
  var cache = this._cache;
  return this._cache.allDocs({"include_docs": true})
    .then(function(res) {
      return res.rows.map(function(r) {return [r.doc.created_at, r.doc._id]})
    })
}

editor.get_signature = function(params) {
  var template = params.template,
      config = params.config || {},
      node = params.node,
      terminal = params.terminal,
      return_type = params.return_type || 'metadata',
      export_type = params.export_type || 'column',
      concatenate = params.concatenate || false;
  
  var versioned = this.get_versioned_template(template), 
      sig = sha1(JSON.stringify({
        method: "calculate",
        template: versioned,
        config: config,
        node: node,
        terminal: terminal,
        return_type: return_type, 
        export_type: export_type,
        concatenate: concatenate}));
        
  return sig
}

async function calculate_one(params, caching) {
  var r = new Promise(function(resolve, reject) {resolve()});
  var template = params.template,
        config = params.config || {},
        node = params.node,
        terminal = params.terminal,
        return_type = params.return_type || 'metadata',
        export_type = params.export_type || 'column',
        concatenate = params.concatenate || false;
      
  if (caching) {
    var sig = editor.get_signature(params);
    r = r.then(function() { 
      return editor._cache.get(sig).then(function(cached) {return cached.value})
      .catch(function(e) {
        var versioned = editor.get_versioned_template(template);
        return server_api.calc_terminal({
            template_def: versioned,
            config: config,
            nodenum: node,
            terminal_id: terminal,
            return_type: return_type,
            export_type: export_type,
            concatenate: concatenate
          })
          .then(function(result) {
            var doc = {
              _id: sig, 
              created_at: Date.now(),
              value: result 
            }
            editor._cache.set(sig, doc);
            return result
          })
          .catch(function(e) {
            console.log("error", e)
          })
      })
    })
  } else {
    r = r.then(function() { return server_api.calc_terminal({
      template_def: template,
      config: config,
      nodenum: node,
      terminal_id: terminal,
      return_type: return_type,
      export_type: export_type,
      concatenate: concatenate});
    })
    .catch(function(e) {
      console.log("error", e)
    });
  }
  return r
}

editor.calculate = async function(params, recalc_mtimes, noblock, result_callback) {
  //var recalc_mtimes = $("#auto_reload_mtimes").prop("checked");
  // call result_callback on each result individually (this function will return all results
  // if you want to act on the aggregate after)
  var caching = app.settings.cache_calculations.value;
  app_header.instance.calculation_progress.done = 0;
  app_header.instance.$off("cancel-calculation"); // clear previous handlers
  editor._calculation_cancelled = false;
  var calculation_finished = false;
  var r = Promise.resolve();
  var cancel_promise = new Promise(function(resolve, reject) { 
    app_header.instance.$on("cancel-calculation", function() {
      editor._calculation_cancelled = true;
      calculation_finished = true;
      resolve({"cancelled": true});
    });
  });
  
  let results = [];
  if (!noblock) {
    app_header.instance.calculation_progress.visible = true;
  }
  try {
    if (recalc_mtimes) {
      await Promise.race([cancel_promise, app.update_file_mtimes()]);
    }
    if (params instanceof Array) {
      app_header.instance.calculation_progress.total = params.length;
      for (let i=0; i<params.length; i++) {
        let p = params[i];
        if (!editor._calculation_cancelled) {
          let result = await Promise.race([cancel_promise, calculate_one(p, caching)]);
          if (result_callback) { await result_callback(r, p, i); }
          app_header.instance.calculation_progress.done = i+1;
          results.push(result);
        }
      }
    }
    else {
      results = await Promise.race([cancel_promise, calculate_one(params, caching)]);
    }
  } catch(err) {

  } finally {
    app_header.instance.calculation_progress.visible = false;
  }
  return results;
}

var export_handlers = {
    
  download: function(result, filename) {
    if (result.values.length == 1) {
      app.download(result.values[0].value, filename);
    }
    else {
      var filect = 0;
      let subnames = new Set();
      let subcounter = 0;
      var write_next = function(writer, exports) {
        if (filect < exports.length) {
          var to_export = exports[filect++];
          let test_subname = to_export.filename || "default_filename";
          var subname = test_subname;
          while (subnames.has(subname)) {
            subname = test_subname + "_" + (subcounter++).toFixed();
          }
          subnames.add(subname);
          var reader = new zip.TextReader(to_export.value);
          writer.add(subname, reader, function() { write_next(writer, exports); });
        }
        else { 
          writer.close(function(blob) {
            app.download(blob, filename + ".zip");
          });
        }
      }
      return zip.createWriter(new zip.BlobWriter("application/zip"), function(writer) {
          write_next(writer, result.values);
        }, function(error) {
          console.log(error);
        });
    }
  },
    
  webapi: function(result, filename, data) {
      window.addEventListener("message", connection_callback, false);
      var connection_id = Math.random().toString(36).replace(/[^a-z]+/g, '').substr(0, 5);
      var webapp = window.open(data.url + "?connection_id=" + connection_id, "_blank");
      var exported = result.values.map(function(v) { return v.value }).join("\n\n");
      function connection_callback(event) {
        // hoisting is required... 
        var message = event.data;
        if (message.connection_id == connection_id) {
          window.removeEventListener("message", connection_callback);
          if (message.ready) {
            webapp.postMessage({method: data.method, args: [exported], connection_id: connection_id}, "*");
          }
        }
      }
  }
}

function isObject(val) { return typeof val === 'object' && !Array.isArray(val) };
function get_all_keys(obj) {
  var keys = Object.keys(obj);
  keys = keys.filter(function (k) { return !Array.isArray(obj[k]) });
  var output_keys = [];
  keys.forEach(function (k) {
    if (obj[k] && isObject(obj[k])) {
      output_keys.push([k, get_all_keys(obj[k])]);
    }
    else {
      output_keys.push([k]);
    }
  });
  return output_keys.sort();
}

editor.export_targets = [
  { 
    "id": "download",
    "label": "download",
    "type": "download"
  }
];

editor.export_data = function() {
  let {modules, terminals} = this.instance.selected;

  if (terminals.length == 0) { alert("no input or output selected to export"); return }
  if (terminals.length > 1) { alert("more than one input or output selected to export"); return }
  let [node, terminal] = terminals[0];
  let template = this.instance.template_data;
  let module = this.instance.template_data.modules[node];
  let module_def = this.instance.module_defs[module.module];

  let active_input_output = module_def.inputs
    .concat(module_def.outputs)
    .find(function(o) { return o.id == terminal});
  let export_datatype = active_input_output.datatype;

  let export_types = this.instance.instrument_def.datatypes.find(function(d) { return d.id == export_datatype }).export_types;
  var params = {
    template,
    config: {},
    node,
    terminal,
    return_type: "export",
    //export_type: export_type,
    concatenate: true
  }
  if (export_types.length == 0) {
    alert('no exports defined for this datatype: ' + export_datatype);
    return
  }
  /*
  else if (export_types.length == 1) {
    // if there's only one, no need to ask...
    params.export_type = export_types[0];
    initiate_export(params);
  }
  */
  else {
    // when there are more than one export types defined, ask which one to use:
    export_dialog.instance.open(export_types);
    export_dialog.instance.$once("export-select", async function(export_type, concatenate) {
      var w = editor;
      var recalc_mtimes = app.settings.check_mtimes.value;
      params.export_type = export_type;
      params.concatenate = concatenate;
      let exported = await editor.calculate(params, recalc_mtimes, true);
      let suggested_name = (exported.values[0] || {}).filename || "myfile.refl";
      let additional_export_targets = w.instruments[w._instrument_id].export_targets || [];
      let export_targets = w.export_targets.concat(additional_export_targets);
      export_dialog.instance.export_targets = export_targets;
      export_dialog.instance.retrieved(suggested_name);
      export_dialog.instance.$once("export-route", function(filename, target) {
        export_handlers[target.type](exported, filename, target || {});
      })
    });
  }

}


editor.update_completions = function() {
  var satisfactions = dependencies.mark_satisfied(this.instance.template_data, this.instance.module_defs);
  editor.instance.satisfied.wires = Array.from(satisfactions.wires_satisfied.values());
  editor.instance.satisfied.modules = Array.from(satisfactions.modules_satisfied.values());
  let sterminals = [];
  editor.instance.template_data.wires
    .filter((w,i) => satisfactions.wires_satisfied.has(i))
    .forEach((w,i) => {
      sterminals.push(w.source, w.target)
  });
  editor.instance.satisfied.terminals = sterminals;
}

editor.load_instrument = async function(instrument_id) {
  editor._instrument_id = instrument_id;
  let instrument_def = await server_api.get_instrument({instrument_id});
  editor._instrument_def = instrument_def;
  let module_defs = Object.fromEntries((instrument_def.modules || []).map(m => (
    [m.id, m]
  )));
  // load into the editor instance
  editor._module_defs = module_defs;
  editor.instance.$set(editor.instance, 'instrument_def', instrument_def);
  // pass it through:
  return instrument_def;
}

editor.switch_instrument = async function(instrument_id, load_default=true) {
  // load_default_template is a boolean: true if you want to do that action
  // (defaults to true)
  if (instrument_id !== editor._instrument_id) {
    let instrument_def = await this.load_instrument(instrument_id);
    let categories = editor.instruments[instrument_id].categories;
    let old_categories = vueMenu.instance.categories;
    old_categories.splice(0, old_categories.length, ...categories);
    vueMenu.instance.default_categories = extend(true, [], categories);
    vueMenu.instance.predefined_templates = Object.keys(instrument_def.templates || {});
    vueMenu.instance.current_instrument = instrument_id;
    let template_names = Object.keys(instrument_def.templates);
    let default_template = template_names[0];
    if (localStorage) {
      var lookup_id = "webreduce.instruments." + instrument_id + ".last_used_template";
      var test_template_name = localStorage.getItem(lookup_id);
      if (test_template_name != null && test_template_name in instrument_def.templates) {
        default_template = test_template_name;
      }
    }
    if (load_default) {
      app.current_instrument = instrument_id;
      var template_copy = extend(true, {}, instrument_def.templates[default_template]);
      return editor.load_template(template_copy);
    }
  } 
}

editor.edit_template = async function(template_def, instrument_id) {
  var template_def = template_def || this.instance.template_data;
  var instrument_id = instrument_id || this._instrument_id;
  var post_load = async function() {
    var te = editor._active_template_editor;
    await te.load_instrument(instrument_id)
    te.e.import(template_def, true);
    te.e.add_brush();
    te.document.getElementById("apply_changes").onclick = function() {
      editor.load_template(te.e.export(), null, null, instrument_id);
    };
  }
  if (this._active_template_editor == null || this._active_template_editor.closed) {
    var te = window.open(template_editor_url, "template_editor", "width=960,height=480");
    this._active_template_editor = te;
    te.addEventListener('editor_ready', post_load, false);
  }
  else {
    // synchronize template editor with template in main window
    let te = editor._active_template_editor;
    await te.load_instrument(instrument_id);
    te.e.import(template_def);
  }
}

editor.load_template = async function(template_def, selected_module, selected_terminal, instrument_id) {
  var we = this;
  var instrument_id = instrument_id || we._instrument_id;
  await editor.switch_instrument(instrument_id, false);
  editor._active_template = template_def;
  //var r = we.switch_instrument(instrument_id, false).then(function() {
      
  let template_sourcepaths = filebrowser.getAllTemplateSourcePaths(template_def);
  let browser_sourcepaths = filebrowser.getAllBrowserSourcePaths();
  var sources_loaded = Promise.resolve();
  for (let [source, pathobj] of Object.entries(template_sourcepaths)) {
    let paths = Object.keys(pathobj);
    for (let path of paths) {
      if (browser_sourcepaths.findIndex(sp => (sp.source == source && sp.path == path)) < 0) {
        await filebrowser.addDataSource(source, path.split("/"));
      }
    }
  }
    
  we.instance.template_data = template_def;
  we.instance.$nextTick(() => we.instance.fit_module_text());
  
  var autoselected = template_def.modules.findIndex(function(m) {
    var has_fileinfo = editor._module_defs[m.module].fields
      .findIndex(function(f) {return f.datatype == 'fileinfo'}) > -1
    return has_fileinfo;
  });
  
  if (selected_module != null) {
    autoselected = selected_module;
  }
  
  if (autoselected > -1) {
    let sm = we.instance.selected.modules;
    let st = we.instance.selected.terminals;
    sm.splice(0, sm.length, autoselected);
    // choose the module directly by default
    // but if a terminal is specified, use that as target instead.
    if (selected_terminal != null) {
      st.splice(0, st.length, [selected_module, selected_terminal]);
    }

    await editor.update_completions();
  }
  we.instance.on_select();
  app.resize_bottom(we.instance.get_bbox());
  app.autoselected = autoselected;  
}

editor.load_metadata = async function(files_metadata, datasource, path) {
  var instrument_id = editor._instrument_id;
  var instrument = editor.instruments[instrument_id];
  var file_objs = {};
  var files_filter = instrument.files_filter || function(x) {return true};
  var files = Object.keys(files_metadata);
  var datafiles = files.filter(files_filter);

  ////////////////////////////////////////////////////////////////////////////
  // Send rpc requests one after the other to the server
  ////////////////////////////////////////////////////////////////////////////
  var load_params = datafiles.map(function(j) {
    return {
      "source": datasource,
      "path": path + "/" + j,
      "mtime": files_metadata[j].mtime
    }
  });

  let loader_template = instrument.load_file(load_params, file_objs, false, 'metadata');
  let results = await editor.calculate(loader_template, false, false);
  results.forEach(function(result, i) {
    var lp = load_params[i];
    if (result && result.values) {
      result.values.forEach(function(v) {v.mtime = lp.mtime});
      file_objs[lp.path] = result;
    }
  });
  
  editor._datafiles = results;
  try {
    vueMenu.instance.category_keys = get_all_keys(results[0]["values"][0])
  }
  catch(e) {}
  return file_objs;
}<|MERGE_RESOLUTION|>--- conflicted
+++ resolved
@@ -186,13 +186,8 @@
     node,
     terminal,
     return_type: "full"
-<<<<<<< HEAD
   }));
-  this.calculate(params_to_calc, true).then(function(result) {
-=======
-  }
   return this.calculate(params_to_calc, true).then(function(result) {
->>>>>>> 0c3d8ea0
     console.log(result);
     return result;
   })
