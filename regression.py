#!/usr/bin/env python
"""
Rerun the template from an exported data set and compare the output.

Usage:

    python regression.py output.dat

Exits with 0 if there are no differences in output, or 1 if the output has
changed.  The output is stored in a file in /tmp [sorry windows users], so
that the regression test can be quickly updated if the change is a valid
change (e.g., if there is a bug fix in the monitor normalization for example).

The location of the data sources is read from reflweb.config.

Note: if the filename ends with .json, then assume it is a template file
and run the reduction, saving the output to *replay.dat*.  This may make it
easier to debug template errors than cycling them through reductus web client.
"""
from __future__ import print_function

import sys
import os
import json
import re
import importlib
import difflib
import traceback

from dataflow import fetch
from dataflow.cache import set_test_cache
from dataflow.core import Template, lookup_instrument, lookup_module
from dataflow.calc import process_template
from dataflow.rev import revision_info

try:
    from reflweb import config
except ImportError:
    from reflweb import default_config as config

IS_PY3 = sys.version_info[0] >= 3
if IS_PY3:
    def encode(s):
        return s.encode('utf-8')
else:
    def encode(s):
        return s

# Match the following on the first line:
# - initial comment ("#" or "//")
# - the word template or template_data, perhaps in single or double quotes
# - optional separator (":" or "=")
# - open brace of template
TEMPLATE = re.compile(r"^(#|//) *([\"']?template(_data)?[\"']?)? *[:=]? *\{")

def prepare_dataflow(template_def):
    # Set up caching if not already done.
    fetch.DATA_SOURCES = config.data_sources
    set_test_cache()

    # Find the instrument name from the first module and register it.
    first_module = template_def['modules'][0]['module']
    instrument_id = first_module.split('.')[1]
    load_instrument(instrument_id)

def load_instrument(instrument_id):
    # type: (str) -> None
    """
    Load the dataflow instrument definition given the instrument name.
    """
<<<<<<< HEAD
    if instrument_id not in LOADED_INSTRUMENTS:
        instrument_module_name = instrument_id+'red.dataflow'
        instrument_module = importlib.import_module(instrument_module_name)
=======
    instrument_module_name = 'dataflow.modules.'+instrument_id
    instrument_module = importlib.import_module(instrument_module_name)
    try:
        return lookup_instrument(instrument_module.INSTRUMENT)
    except KeyError:
>>>>>>> a214bc42
        instrument_module.define_instrument()
    return lookup_instrument(instrument_module.INSTRUMENT)

def run_template(template_data, concatenate=True):
    """
    Run a template defined by *template_data*.

    Returns *export* = {'datatype': str, 'values': [content, ...]}.

    Each *content* block is {'filename': str, 'value': *value*}, where
    value depends on the export type requested in *template_data*.

    Output from "column" export will contain a string with the file content,
    with the first line containing the template data structure.

    Output from "hdf" export will contain a sequence of bytes defining the
    HDF file, with template data stored in the attribute NXroot@template_def.

    If *concatenate* then all datasets will be combined into a single value.

    Example::

        from dataflow.rev import revision_info
        revision, timestamp = revision_info()
        template_data = {
            "template": json.loads(template_str),
            "config": {}, # optional?
            "node": node_id,
            "terminal": terminal_id,
            "export_type": "column",
            "server_git_hash": revision,
            "server_mtime": timestamp,
            "datasources": [
                # ignored...
                {'url': '...', 'start_path': '...', 'name': '...'},
                ],
        }
        export = run_template(template_data, concatenate=False)
        for entry in export['values']:
            with open(entry['filename'], 'w') as fd:
                fd.write(entry['value'])
    """
    #print("template_data", template_data['datasources'])
    template_def = template_data['template']
    template_config = template_data.get('config', {})
    target = template_data['node'], template_data['terminal']
    # CRUFT: use template_data["export_type"] when regression files are updated
    export_type = template_data.get('export_type', 'column')
    template = Template(**template_def)
    #template.show()  # for debugging, show the template structure

    # run the template
    # TODO: use datasources given in template? It may be a security risk...
    #datasources = template_data.get('datasources', [])
    #if datasources:
    #    original = fetch.DATA_SOURCES
    #    fetch.DATA_SOURCES = datasources
    #    try:
    #        retval = process_template(template, template_config, target=target)
    #    finally:
    #        fetch.DATA_SOURCES = original
    #else:
    retval = process_template(template, template_config, target=target)

    export = retval.get_export(
        headers=template_data,
        concatenate=concatenate,
        export_type=export_type)
    return export

def compare(old, new, show_diff=True, skip=0):
    # type: (str, str) -> bool
    """
    Compare *old* and *new* text, returning True if they differ.

    *old* and *new* are multi-line strings.

    *show_diff* is True if the differences should be printed to stdout.

    *skip* is the number of lines to skip before starting the comparison.
    """
    has_diff = False
    delta = difflib.unified_diff(old.splitlines(True)[skip:],
                                 new.splitlines(True)[skip:],
                                 fromfile="old", tofile="new")
    for line in delta:
        if show_diff:
            sys.stdout.write(line)
        has_diff = True

    return has_diff

def replay_file(filename):
    # type: (str) -> None
    """
    Replay the template used to generate *filename*.

    If the replayed reduction differs from the original, the differences are
    displayed, and the new version saved into /tmp/filename.

    Raises *RuntimeError* if the files differ.
    """

    # Load the template and the target output
    # note that this only works for text-based exports: others will be implemented later
    with open(filename, 'r') as fid:
        old_content = fid.read()

    # Grab the template data from the first line
    first_line, _ = old_content.split('\n', maxsplit=1)
    template_data = json.loads(TEMPLATE.sub('{', first_line))
    #import pprint; pprint.pprint(template_data)

<<<<<<< HEAD
    # run the template
    template = Template(**template_data['template'])
    # extract module 'refl' from ncnr.refl.module into module id
    target = template_data['node'], template_data['terminal']
    template_config = {}
    retval = process_template(template, template_config, target=target)
    # this is a hack: remove the default "column" once there are regression files
    # that contain this metadata:
    export_type = template_data.get("export_type", "column")
    export = retval.get_export(template_data=template_data, concatenate=True, export_type=export_type)
=======
    # Run the template and return the desired content.
    prepare_dataflow(template_data['template'])
    export = run_template(template_data, concatenate=True)
>>>>>>> a214bc42
    new_content = export['values'][0]['value']

    # Compare old to new, ignoring the first line.
    has_diff = compare(old_content, new_content, skip=1)

    # Save the new output into the temp directory if different
    if has_diff:  # use True to always save
        path = os.path.join('/tmp', os.path.basename(filename))
        save_content([{'filename': path, 'value': new_content}])

    # Raise an error if different.
    if has_diff:
        raise RuntimeError("File replay for %r differs" % filename)


def find_leaves(template):
    ids = set(range(len(template['modules'])))
    sources = set(wire['source'][0] for wire in template['wires'])
    return ids - sources

def play_file(filename):
    export_type = 'column'
    concatenate = True

    with open(filename) as fid:
        template_def = json.loads(fid.read())

    prepare_dataflow(template_def)
    node = max(find_leaves(template_def))
    node_module = lookup_module(template_def['modules'][node]['module'])
    terminal = node_module.outputs[0]['id']

<<<<<<< HEAD
    #print(json.dumps(template_json, indent=2))

    template = Template(**template_json)
    template_config = {}
    target = node, terminal
    retval = process_template(template, template_config, target=target)
    export = retval.get_export()

    if export['values']:
        basename = export['values'][0].get('name', 'replay')
        ext = export['values'][0].get('file_suffix', '.refl')
        filename = basename + ext
    else:
        filename = 'replay.dat'

=======
    revision, timestamp = revision_info()
>>>>>>> a214bc42
    template_data = {
        'template': template_def,
        'config': {},
        'node': node,
        'terminal': terminal,
        'server_git_hash': revision,
        'server_mtime': timestamp,
        'export_type': export_type,
    }
    export = run_template(template_data, concatenate=concatenate)

    save_content(export['values'])

def save_content(entries):
    for entry in entries:
        filename = entry['filename']
        print("writing", filename)
        with open(filename, 'w') as fd:
            fd.write(entry['value'])

def main():
    # type: (str) -> None
    """
    Run a regression test using the first command line as the target file.
    """
    if len(sys.argv) < 2:
        print("usage: python regression.py (datafile|template.json)")
        sys.exit()
    if sys.argv[1].endswith('.json'):
        play_file(sys.argv[1])
    else:
        replay_file(sys.argv[1])
        sys.exit(0)

if __name__ == "__main__":
    main()<|MERGE_RESOLUTION|>--- conflicted
+++ resolved
@@ -68,17 +68,11 @@
     """
     Load the dataflow instrument definition given the instrument name.
     """
-<<<<<<< HEAD
-    if instrument_id not in LOADED_INSTRUMENTS:
-        instrument_module_name = instrument_id+'red.dataflow'
-        instrument_module = importlib.import_module(instrument_module_name)
-=======
-    instrument_module_name = 'dataflow.modules.'+instrument_id
+    instrument_module_name = instrument_id+'red.dataflow'
     instrument_module = importlib.import_module(instrument_module_name)
     try:
         return lookup_instrument(instrument_module.INSTRUMENT)
     except KeyError:
->>>>>>> a214bc42
         instrument_module.define_instrument()
     return lookup_instrument(instrument_module.INSTRUMENT)
 
@@ -192,22 +186,9 @@
     template_data = json.loads(TEMPLATE.sub('{', first_line))
     #import pprint; pprint.pprint(template_data)
 
-<<<<<<< HEAD
-    # run the template
-    template = Template(**template_data['template'])
-    # extract module 'refl' from ncnr.refl.module into module id
-    target = template_data['node'], template_data['terminal']
-    template_config = {}
-    retval = process_template(template, template_config, target=target)
-    # this is a hack: remove the default "column" once there are regression files
-    # that contain this metadata:
-    export_type = template_data.get("export_type", "column")
-    export = retval.get_export(template_data=template_data, concatenate=True, export_type=export_type)
-=======
     # Run the template and return the desired content.
     prepare_dataflow(template_data['template'])
     export = run_template(template_data, concatenate=True)
->>>>>>> a214bc42
     new_content = export['values'][0]['value']
 
     # Compare old to new, ignoring the first line.
@@ -240,25 +221,7 @@
     node_module = lookup_module(template_def['modules'][node]['module'])
     terminal = node_module.outputs[0]['id']
 
-<<<<<<< HEAD
-    #print(json.dumps(template_json, indent=2))
-
-    template = Template(**template_json)
-    template_config = {}
-    target = node, terminal
-    retval = process_template(template, template_config, target=target)
-    export = retval.get_export()
-
-    if export['values']:
-        basename = export['values'][0].get('name', 'replay')
-        ext = export['values'][0].get('file_suffix', '.refl')
-        filename = basename + ext
-    else:
-        filename = 'replay.dat'
-
-=======
     revision, timestamp = revision_info()
->>>>>>> a214bc42
     template_data = {
         'template': template_def,
         'config': {},
