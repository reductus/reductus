--- conflicted
+++ resolved
@@ -4,16 +4,6 @@
 import numpy as np
 
 try:
-<<<<<<< HEAD
-=======
-    from . import _reduction  ## C API wrapper
-    #from . import _rebin  ## cython wrapper
-except ImportError:
-    import warnings
-    warnings.warn("Reduction module not compiled...rebinning unavailable")
-
-try:
->>>>>>> e5b5ee76
     from typing import Sequence, Optional, Union
 except ImportError:
     pass
@@ -225,50 +215,29 @@
 
 def _test1d():
     # Split a value
-<<<<<<< HEAD
     for t in _check1d([1, 2, 3, 4], [10, 20, 30],
                       [1, 2.5, 4], [20, 40]):
-        yield t
+        t()
 
     # bin is a superset of rebin
     for t in _check1d([0, 1, 2, 3, 4], [5, 10, 20, 30],
                       [1, 2.5, 3], [20, 10]):
-        yield t
+        t()
 
     # bin is a subset of rebin
     for t in _check1d([1, 2, 3, 4, 5, 6], [10, 20, 30, 40, 50],
                       [2.5, 3.5], [25]):
-        yield t
-
-    # bin one to many
+        t()
+
+    # one bin to many
     for t in _check1d([1, 2, 3, 4, 5, 6], [10, 20, 30, 40, 50],
                       [2.1, 2.2, 2.3, 2.4], [2, 2, 2]):
-        yield t
-
-    # bin many to one
+        t()
+
+    # many bins to one
     for t in _check1d([1, 2, 3, 4, 5, 6], [10, 20, 30, 40, 50],
                       [2.5, 4.5], [60]):
-        yield t
-=======
-    for t in _check1d([1, 2, 3, 4], [10, 20, 30], [1, 2.5, 4], [20, 40]):
-        t()
-
-    # bin is a superset of rebin
-    for t in _check1d([0, 1, 2, 3, 4], [5, 10, 20, 30], [1, 2.5, 3], [20, 10]):
-        t()
-
-    # bin is a subset of rebin
-    for t in _check1d([1, 2, 3, 4, 5, 6], [10, 20, 30, 40, 50], [2.5, 3.5], [25]):
-        t()
-
-    # one bin to many
-    for t in _check1d([1, 2, 3, 4, 5, 6], [10, 20, 30, 40, 50], [2.1, 2.2, 2.3, 2.4], [2, 2, 2]):
-        t()
-
-    # many bins to one
-    for t in _check1d([1, 2, 3, 4, 5, 6], [10, 20, 30, 40, 50], [2.5, 4.5], [60]):
-        t()
->>>>>>> e5b5ee76
+        t()
 
 
 def _check2d(x, y, z, xo, yo, zo):
@@ -309,44 +278,24 @@
     _check2d([-1, 2, 4], [0, 1, 3],
              [[3, 6], [2, 4]], [1, 2], [1, 2], [1])
     # subset/superset
-<<<<<<< HEAD
-    yield lambda: _check2d([0, 1, 2, 3], [0, 1, 2, 3],
-                           [[1]*3]*3, [0.5, 1.5, 2.5], [0.5, 1.5, 2.5], [[1]*2]*2)
+    _check2d([0, 1, 2, 3], [0, 1, 2, 3],
+             [[1]*3]*3, [0.5, 1.5, 2.5], [0.5, 1.5, 2.5], [[1]*2]*2)
     for dtype in ['uint8', 'uint16', 'uint32', 'uint64', 'float32', 'float64']:
-        yield lambda: _check2d(
+        _check2d(
             [0, 1, 2, 3, 4], [0, 1, 2, 3, 4],
             np.array([[1]*4]*4, dtype=dtype),
             [-2, -1, 2, 5, 6], [-2, -1, 2, 5, 6],
-            np.array([[0, 0, 0, 0], [0, 4, 4, 0], [0, 4, 4, 0], [0, 0, 0, 0]], dtype=dtype)
+            np.array([[0, 0, 0, 0], [0, 4, 4, 0], [0, 4, 4, 0], [0, 0, 0, 0]],
+                      dtype=dtype)
             )
-=======
-    _check2d([0, 1, 2, 3], [0, 1, 2, 3],
-             [[1]*3]*3, [0.5, 1.5, 2.5], [0.5, 1.5, 2.5], [[1]*2]*2)
-    #for dtype in ['uint8', 'uint16', 'uint32', 'uint64', 'float32', 'float64']:
-    #    yield lambda: _check2d(
-    #        [0, 1, 2, 3, 4], [0, 1, 2, 3, 4],
-    #        np.array([[1]*4]*4, dtype=dtype),
-    #        [-2, -1, 2, 5, 6], [-2, -1, 2, 5, 6],
-    #        np.array([[0, 0, 0, 0], [0, 4, 4, 0], [0, 4, 4, 0], [0, 0, 0, 0]], dtype=dtype)
-    #        )
->>>>>>> e5b5ee76
     # non-square test
-    yield lambda: _uniform_test([1, 2.5, 4, 0.5], [3, 1, 2.5, 1, 3.5])
-    yield lambda: _uniform_test([3, 2], [1, 2])
+    _uniform_test([1, 2.5, 4, 0.5], [3, 1, 2.5, 1, 3.5])
+    _uniform_test([3, 2], [1, 2])
 
 
 def test():
-<<<<<<< HEAD
-    for t in _test1d(): yield t
-    for t in _test2d(): yield t
-
-
-def main():
-    for t in test(): t()
-=======
     _test1d()
     _test2d()
->>>>>>> e5b5ee76
 
 
 if __name__ == "__main__":
